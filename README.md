# NeRAF
This repository is the official implementation of NeRAF: 3D Scene Infused Neural Radiance and Acoustic Field.
NeRAF is a novel method that learns neural radiance and acoustic field. 

<<<<<<< HEAD
The code is written in Python and uses the NerfStudio framework.
=======
## <span style="color:blue">  WARNING: NeRAF is ongoing some changes, an update of the paper and code is planned very soon.</span>
>>>>>>> 79942faf

[Paper](https://arxiv.org/abs/2405.18213) | [Project Page](https://amandinebtto.github.io/NeRAF)

## EDIT: New code version. Now supporting RAF dataset. Weights examples to be added soon.

## File Structure
```
├── NeRAF
│   ├── __init__.py
│   ├── NeRAF_config.py
│   ├── NeRAF_pipeline.py 
│   ├── NeRAF_model.py 
│   ├── NeRAF_field.py 
│   ├── NeRAF_datamanager.py 
│   ├── NeRAF_dataparser.py 
│   ├── NeRAF_dataset.py 
│   ├── NeRAF_helpers.py 
│   ├── NeRAF_resnet3d.py
│   ├── NeRAF_evaluator.py
├── pyproject.toml
```

## Requirements 
### Registering with Nerfstudio
Ensure that nerfstudio has been installed according to the [instructions](https://docs.nerf.studio/en/latest/quickstart/installation.html). Clone or fork this repository and run the commands:

```
conda activate nerfstudio
cd NeRAF/
pip install -e .
ns-install-cli
```

### Additional packages
Additional audio related packages must be added to the conda environment.
- librosa 
- pyroomacoustics
- torchaudio
- scipy

## Training
This code creates a new Nerfstudio method named "NeRAF-method". 
Change the configuration file NeRAF_config.py to set the parameters for the method.
The file already contains the default parameters used in the paper.

To train the models, run the command:
```
NeRAF_dataset=RAF NeRAF_scene=FurnishedRoom ns-train NeRAF 
```

## Evaluation
To evaluate my model on eval set, run the following command:
```
ns-eval --load-config [CONFIG_PATH] --output-path [OUTPUT_PATH] --render-output-path [RENDER_OUTPUT_PATH]
```
More informations are provided in Nerfstudio documentation. 
ns-eval will save rendered images and audio in the output path.


## Resume training 
To resume training, run the following command:
```
ns-train NeRAF --load-dir [MODEL_PATH]
```
More informations are provided in Nerfstudio documentation. <|MERGE_RESOLUTION|>--- conflicted
+++ resolved
@@ -1,12 +1,6 @@
 # NeRAF
 This repository is the official implementation of NeRAF: 3D Scene Infused Neural Radiance and Acoustic Field.
 NeRAF is a novel method that learns neural radiance and acoustic field. 
-
-<<<<<<< HEAD
-The code is written in Python and uses the NerfStudio framework.
-=======
-## <span style="color:blue">  WARNING: NeRAF is ongoing some changes, an update of the paper and code is planned very soon.</span>
->>>>>>> 79942faf
 
 [Paper](https://arxiv.org/abs/2405.18213) | [Project Page](https://amandinebtto.github.io/NeRAF)
 
@@ -71,4 +65,16 @@
 ```
 ns-train NeRAF --load-dir [MODEL_PATH]
 ```
-More informations are provided in Nerfstudio documentation. +More informations are provided in Nerfstudio documentation. 
+
+## License
+Shield: [![CC BY-NC-SA 4.0][cc-by-nc-sa-shield]][cc-by-nc-sa]
+
+This work is licensed under a
+[Creative Commons Attribution-NonCommercial-ShareAlike 4.0 International License][cc-by-nc-sa].
+
+[![CC BY-NC-SA 4.0][cc-by-nc-sa-image]][cc-by-nc-sa]
+
+[cc-by-nc-sa]: http://creativecommons.org/licenses/by-nc-sa/4.0/
+[cc-by-nc-sa-image]: https://licensebuttons.net/l/by-nc-sa/4.0/88x31.png
+[cc-by-nc-sa-shield]: https://img.shields.io/badge/License-CC%20BY--NC--SA%204.0-lightgrey.svg